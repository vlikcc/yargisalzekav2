--- conflicted
+++ resolved
@@ -1,7 +1,6 @@
 FROM python:3.11-slim
 
 WORKDIR /app
-<<<<<<< HEAD
 
 # Install system dependencies for Chromium
 RUN apt-get update && apt-get install -y \
@@ -11,33 +10,13 @@
     curl \
     && rm -rf /var/lib/apt/lists/*
 
-# Install Python dependencies
+# Install dependencies
 COPY requirements.txt .
 RUN pip install --no-cache-dir -r requirements.txt
 
 # Copy app
 COPY . .
 
-# Set environment variable for Chrome in Docker
-ENV USE_LOCAL_CHROME=true
-ENV CHROME_BIN=/usr/bin/google-chrome-stable
-ENV DISPLAY=:99
-
 # Cloud Run automatically sets PORT env var
 # App should listen on $PORT
-CMD ["sh", "-c", "python -m uvicorn app.main:app --host 0.0.0.0 --port $PORT"]
-=======
-
-# Copy requirements first for better caching
-COPY requirements.txt .
-RUN pip install --no-cache-dir -r requirements.txt
-
-# Copy application code
-COPY . .
-
-# Expose port (Cloud Run will set PORT env var)
-EXPOSE 8080
-
-# Use environment variable for port
-CMD ["python", "-m", "uvicorn", "app.main:app", "--host", "0.0.0.0", "--port", "${PORT:-8080}"]
->>>>>>> 1d1709ee
+CMD ["sh", "-c", "python -m uvicorn app.main:app --host 0.0.0.0 --port $PORT"]